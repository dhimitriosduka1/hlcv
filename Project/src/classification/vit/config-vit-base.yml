--- conflicted
+++ resolved
@@ -5,11 +5,7 @@
   additional_test_datasets:
     guitar_chords_tiny:
       name: /home/hlcv_team015/datasets/guitar-chords-tiny
-<<<<<<< HEAD
-      source: "imagefolder"
-=======
       source: imagefolder
->>>>>>> ed40f8ab
     guitar_chords_tiny_ours_A_G:
       name: /home/hlcv_team015/datasets/guitar-chords-A-G
       source: imagefolder
