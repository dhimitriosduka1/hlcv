--- conflicted
+++ resolved
@@ -162,12 +162,7 @@
     \label{fig:fretboard-models-recall-map}
 \end{figure}
 
-<<<<<<< HEAD
-
-We quantified how much the finetuning process affected the original pre-trained YOLOv9 model's performance on the COCO dataset \cite{lin2015microsoftcococommonobjects}. The results are shown Table \ref{tab:confusion-matrix-results}, where positive values are desirable for diagonal entries (indicating correct classifications), and negative values are preferred for off-diagonal entries (indicating reduced misclassifications).
-=======
 Since our YOLOv9 model did not lose its capability to detect the original 80 classes from the COCO dataset \cite{lin2015microsoftcococommonobjects}, we decided to re-evaluate its performance on the whole COCO dataset to quantify how much the finetuning process affected the original pre-trained model's performance. The results are shown Table \ref{tab:confusion-matrix-results}, where positive values are desirable for diagonal entries (indicating correct classifications), and negative values are preferred for off-diagonal entries (indicating reduced misclassifications).
->>>>>>> ff2f1afc
 
 % \begin{figure}[h]
 %     \centering
