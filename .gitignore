## Common
.venv
.vscode
.idea
__pycache__
Assignment_2/data/exercise-2
Assignment_2/cifar-10-python.tar.gz

## Core latex/pdflatex auxiliary files:
*.aux
*.lof
*.log
*.lot
*.fls
*.out
*.toc
*.fmt
*.fot
*.cb
*.cb2
.*.lb

## Intermediate documents:
*.dvi
*.xdv
*-converted-to.*
# these rules might exclude image files for figures etc.
# *.ps
# *.eps
*.pdf

## Generated if empty string is given at "Please type another file name for output:"
.pdf

## Bibliography auxiliary files (bibtex/biblatex/biber):
*.bbl
*.bcf
*.blg
*-blx.aux
*-blx.bib
*.run.xml

## Build tool auxiliary files:
*.fdb_latexmk
*.synctex
*.synctex(busy)
*.synctex.gz
*.synctex.gz(busy)
*.pdfsync

## Build tool directories for auxiliary files
# latexrun
latex.out/

## Auxiliary and intermediate files from other packages:
# algorithms
*.alg
*.loa

# achemso
acs-*.bib

# amsthm
*.thm

# beamer
*.nav
*.pre
*.snm
*.vrb

# changes
*.soc

# comment
*.cut

# cprotect
*.cpt

# elsarticle (documentclass of Elsevier journals)
*.spl

# endnotes
*.ent

# fixme
*.lox

# feynmf/feynmp
*.mf
*.mp
*.t[1-9]
*.t[1-9][0-9]
*.tfm

#(r)(e)ledmac/(r)(e)ledpar
*.end
*.?end
*.[1-9]
*.[1-9][0-9]
*.[1-9][0-9][0-9]
*.[1-9]R
*.[1-9][0-9]R
*.[1-9][0-9][0-9]R
*.eledsec[1-9]
*.eledsec[1-9]R
*.eledsec[1-9][0-9]
*.eledsec[1-9][0-9]R
*.eledsec[1-9][0-9][0-9]
*.eledsec[1-9][0-9][0-9]R

# glossaries
*.acn
*.acr
*.glg
*.glo
*.gls
*.glsdefs
*.lzo
*.lzs
*.slg
*.slo
*.sls

# uncomment this for glossaries-extra (will ignore makeindex's style files!)
# *.ist

# gnuplot
*.gnuplot
*.table

# gnuplottex
*-gnuplottex-*

# gregoriotex
*.gaux
*.glog
*.gtex

# htlatex
*.4ct
*.4tc
*.idv
*.lg
*.trc
*.xref

# hyperref
*.brf

# knitr
*-concordance.tex
# TODO Uncomment the next line if you use knitr and want to ignore its generated tikz files
# *.tikz
*-tikzDictionary

# listings
*.lol

# luatexja-ruby
*.ltjruby

# makeidx
*.idx
*.ilg
*.ind

# minitoc
*.maf
*.mlf
*.mlt
*.mtc[0-9]*
*.slf[0-9]*
*.slt[0-9]*
*.stc[0-9]*

# minted
_minted*
*.pyg

# morewrites
*.mw

# newpax
*.newpax

# nomencl
*.nlg
*.nlo
*.nls

# pax
*.pax

# pdfpcnotes
*.pdfpc

# sagetex
*.sagetex.sage
*.sagetex.py
*.sagetex.scmd

# scrwfile
*.wrt

# svg
svg-inkscape/

# sympy
*.sout
*.sympy
sympy-plots-for-*.tex/

# pdfcomment
*.upa
*.upb

# pythontex
*.pytxcode
pythontex-files-*/

# tcolorbox
*.listing

# thmtools
*.loe

# TikZ & PGF
*.dpth
*.md5
*.auxlock

# titletoc
*.ptc

# todonotes
*.tdo

# vhistory
*.hst
*.ver

# easy-todo
*.lod

# xcolor
*.xcp

# xmpincl
*.xmpi

# xindy
*.xdy

# xypic precompiled matrices and outlines
*.xyc
*.xyd

# endfloat
*.ttt
*.fff

# Latexian
TSWLatexianTemp*

## Editors:
# WinEdt
*.bak
*.sav

# Texpad
.texpadtmp

# LyX
*.lyx~

# Kile
*.backup

# gummi
.*.swp

# KBibTeX
*~[0-9]*

# TeXnicCenter
*.tps

# auto folder when using emacs and auctex
./auto/*
*.el

# expex forward references with \gathertags
*-tags.tex

# standalone packages
*.sta

# Makeindex log files
*.lpz

# xwatermark package
*.xwm

# REVTeX puts footnotes in the bibliography by default, unless the nofootinbib
# option is specified. Footnotes are the stored in a file with suffix Notes.bib.
# Uncomment the next line to have this generated file ignored.
#*Notes.bib

# Torch stuff
*.ckpt
*.pth
*.pt

*.gz
*.meta
*batch*

# wandb
wandb/
Logs/
<<<<<<< HEAD
*/runs/
*/saved-models/

# Datasets
Guitar-necks-detector-1/

# Others
images/
=======

Project/src/classification/dataset/*
Guitar*
>>>>>>> 6c442df1
<|MERGE_RESOLUTION|>--- conflicted
+++ resolved
@@ -320,7 +320,6 @@
 # wandb
 wandb/
 Logs/
-<<<<<<< HEAD
 */runs/
 */saved-models/
 
@@ -329,8 +328,6 @@
 
 # Others
 images/
-=======
 
 Project/src/classification/dataset/*
-Guitar*
->>>>>>> 6c442df1
+Guitar*