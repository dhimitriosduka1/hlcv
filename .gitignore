## Common
.env
.venv
.vscode
.idea
__pycache__
Assignment_2/data/exercise-2
Assignment_2/cifar-10-python.tar.gz

## Core latex/pdflatex auxiliary files:
*.aux
*.lof
*.log
*.lot
*.fls
*.out
*.toc
*.fmt
*.fot
*.cb
*.cb2
.*.lb

## Intermediate documents:
*.dvi
*.xdv
*-converted-to.*
# these rules might exclude image files for figures etc.
# *.ps
# *.eps
# *.pdf
Project/reports/*.pdf

## Generated if empty string is given at "Please type another file name for output:"
.pdf

## Bibliography auxiliary files (bibtex/biblatex/biber):
*.bbl
*.bcf
*.blg
*-blx.aux
*-blx.bib
*.run.xml

## Build tool auxiliary files:
*.fdb_latexmk
*.synctex
*.synctex(busy)
*.synctex.gz
*.synctex.gz(busy)
*.pdfsync

## Build tool directories for auxiliary files
# latexrun
latex.out/

## Auxiliary and intermediate files from other packages:
# algorithms
*.alg
*.loa

# achemso
acs-*.bib

# amsthm
*.thm

# beamer
*.nav
*.pre
*.snm
*.vrb

# changes
*.soc

# comment
*.cut

# cprotect
*.cpt

# elsarticle (documentclass of Elsevier journals)
*.spl

# endnotes
*.ent

# fixme
*.lox

# feynmf/feynmp
*.mf
*.mp
*.t[1-9]
*.t[1-9][0-9]
*.tfm

#(r)(e)ledmac/(r)(e)ledpar
*.end
*.?end
*.[1-9]
*.[1-9][0-9]
*.[1-9][0-9][0-9]
*.[1-9]R
*.[1-9][0-9]R
*.[1-9][0-9][0-9]R
*.eledsec[1-9]
*.eledsec[1-9]R
*.eledsec[1-9][0-9]
*.eledsec[1-9][0-9]R
*.eledsec[1-9][0-9][0-9]
*.eledsec[1-9][0-9][0-9]R

# glossaries
*.acn
*.acr
*.glg
*.glo
*.gls
*.glsdefs
*.lzo
*.lzs
*.slg
*.slo
*.sls

# uncomment this for glossaries-extra (will ignore makeindex's style files!)
# *.ist

# gnuplot
*.gnuplot
*.table

# gnuplottex
*-gnuplottex-*

# gregoriotex
*.gaux
*.glog
*.gtex

# htlatex
*.4ct
*.4tc
*.idv
*.lg
*.trc
*.xref

# hyperref
*.brf

# knitr
*-concordance.tex
# TODO Uncomment the next line if you use knitr and want to ignore its generated tikz files
# *.tikz
*-tikzDictionary

# listings
*.lol

# luatexja-ruby
*.ltjruby

# makeidx
*.idx
*.ilg
*.ind

# minitoc
*.maf
*.mlf
*.mlt
*.mtc[0-9]*
*.slf[0-9]*
*.slt[0-9]*
*.stc[0-9]*

# minted
_minted*
*.pyg

# morewrites
*.mw

# newpax
*.newpax

# nomencl
*.nlg
*.nlo
*.nls

# pax
*.pax

# pdfpcnotes
*.pdfpc

# sagetex
*.sagetex.sage
*.sagetex.py
*.sagetex.scmd

# scrwfile
*.wrt

# svg
svg-inkscape/

# sympy
*.sout
*.sympy
sympy-plots-for-*.tex/

# pdfcomment
*.upa
*.upb

# pythontex
*.pytxcode
pythontex-files-*/

# tcolorbox
*.listing

# thmtools
*.loe

# TikZ & PGF
*.dpth
*.md5
*.auxlock

# titletoc
*.ptc

# todonotes
*.tdo

# vhistory
*.hst
*.ver

# easy-todo
*.lod

# xcolor
*.xcp

# xmpincl
*.xmpi

# xindy
*.xdy

# xypic precompiled matrices and outlines
*.xyc
*.xyd

# endfloat
*.ttt
*.fff

# Latexian
TSWLatexianTemp*

## Editors:
# WinEdt
*.bak
*.sav

# Texpad
.texpadtmp

# LyX
*.lyx~

# Kile
*.backup

# gummi
.*.swp

# KBibTeX
*~[0-9]*

# TeXnicCenter
*.tps

# auto folder when using emacs and auctex
./auto/*
*.el

# expex forward references with \gathertags
*-tags.tex

# standalone packages
*.sta

# Makeindex log files
*.lpz

# xwatermark package
*.xwm

# REVTeX puts footnotes in the bibliography by default, unless the nofootinbib
# option is specified. Footnotes are the stored in a file with suffix Notes.bib.
# Uncomment the next line to have this generated file ignored.
#*Notes.bib

# Torch stuff
*.ckpt
*.pth
<<<<<<< HEAD
*.pt
*.safetensors
=======
# *.pt
>>>>>>> 05163ffc

*.gz
*.meta
*batch*

# wandb
wandb/
Logs/
*/runs/
*/saved-models/

# Datasets
Guitar-necks-detector-1/
Project/src/fretboard-recognition/data
Project/src/dataset_utils/Used Datasets/

# Others
Project/src/classification/dataset/*
Project/src/cluster/logs/*
Project/src/fretboard-recognition/original_models
Project/src/fretboard-recognition/wandb
Project/src/fretboard-recognition/pretrained_models
Project/src/fretboard-recognition/guitar-necks-detector
Project/src/fretboard-recognition/final_models
Project/src/cluster/classification/output/*
Project/src/common/final_model/*
Project/src/common/output/*
Project/src/common/*final_model*
Project/src/models
Project/datasets

Project/src/video-to-chords-pipeline/chord-classifier-model/model.safetensors
Project/src/video-to-chords-pipeline/videos/*
Project/src/video-to-chords-pipeline/images/*


# *.json
*.err
*_stderror

test.py<|MERGE_RESOLUTION|>--- conflicted
+++ resolved
@@ -313,12 +313,8 @@
 # Torch stuff
 *.ckpt
 *.pth
-<<<<<<< HEAD
-*.pt
 *.safetensors
-=======
 # *.pt
->>>>>>> 05163ffc
 
 *.gz
 *.meta
