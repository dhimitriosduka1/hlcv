--- conflicted
+++ resolved
@@ -60,12 +60,10 @@
 
 %%%%%%%%% BODY TEXT
 \section{Task and Motivation}
-<<<<<<< HEAD
 Automatic cord recognition (ACR) has been getting more attention in the last years. ACR aims to extract chord information which can later on be used to analye the given music piece. ACR was first introduced in 1999 by \cite{} and since then, many different approaches have been proposed. At first most of them \cite{} approached this task from an audio signal processing. With the rise of deep learning, many researches started to use deep learning models to solve this task.  
 
 
 The task consists of recognizing the chord being played in a music piece. This task is important for music analysis, music transcription, and music information retrieval. The task is challenging due to the high variability of the guitar playing, the presence of noise, and the high number of classes. The task can be divided into two subtasks: fretboard detection and chord recognition. Fretboard detection consists of detecting the fretboard in an image, while chord recognition consists of recognizing the chord being played.
-=======
 
 Task statement and definitions
 
@@ -74,7 +72,6 @@
 Related work: How do existing papers solve this task or similar tasks (should include relevant citations)?
 
 Challenge: What are the major challenges that have not been solved in this task?
->>>>>>> 04e17bef
 
 \cite{Kristian_Zaman_Tenoyo_Jodhinata_2024}
 \cite{du2023conditional}
