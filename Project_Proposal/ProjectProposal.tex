--- conflicted
+++ resolved
@@ -13,11 +13,8 @@
 \usepackage{amsmath}
 \usepackage{amssymb}
 \usepackage{booktabs}
-<<<<<<< HEAD
 \usepackage{enumitem}
-=======
 \usepackage{csquotes}
->>>>>>> f7818f55
 
 % It is strongly recommended to use hyperref, especially for the review version.
 % hyperref with option pagebackref eases the reviewers' job.
@@ -72,7 +69,6 @@
 
 Building on the concept of using visual information for musical applications, Y. Kristian et al. \cite[2024]{Kristian_Zaman_Tenoyo_Jodhinata_2024} employed a Single Shot Detection (SSD) model undergirded by a MobileNetV2 base model, pre-trained on the Ego-Hand dataset to achieve fretboard detection and chords classification. The subsystem processes the input image or video frame using a Deep Convolutional Neural Network (DCNN) model. The model generates coordinates for bounding boxes that outline the fretboard which in turn is used as the input for the chord classification model.
 
-<<<<<<< HEAD
 Task statement and definitions
 
 Motivation: Why do we need to explore this task?
@@ -85,9 +81,7 @@
 
 \cite{Kristian_Zaman_Tenoyo_Jodhinata_2024}
 \cite{du2023conditional}
-=======
 Our work builds on top of this idea and aims to improve the accuracy the chord recognition as well as implement a chord-to-audio generation model.
->>>>>>> f7818f55
 
 \section{Goals}
 
