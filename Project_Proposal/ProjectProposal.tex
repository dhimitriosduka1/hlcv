--- conflicted
+++ resolved
@@ -82,14 +82,8 @@
     \label{fig:model-diagram}
 \end{figure*}
 
-<<<<<<< HEAD
-\textbf{What challenges do you aim to address in this task?}
-\cref{fig:model-diagram} illustrates a bird's eye view of our model architecture. Essentially, we aim to address the following three problems:
-\begin{enumerate}[label=\arabic*)]
-=======
 \cref{fig:model-diagram} illustrates a bird's eye view of our model architecture. Essentially, we aim to address the following three problems:
 \begin{enumerate}[label=\arabic*), itemsep=0.25pt]
->>>>>>> 222c1cb7
     \item \emph{Fretboard Detection}: Given an image or video frame, detect the bounding box that outlines the fretboard.
     \item \emph{Chord Classification}: Given an image or video frame, classify the chord being played.
     \item \emph{Seamless Audio Generation}: Given the chords being played, generate the audio of the music piece.
