--- conflicted
+++ resolved
@@ -113,11 +113,8 @@
 
 
 What are the main differences between your method and existing methods (if applicable)?
-<<<<<<< HEAD
 Unlike Y. Kristian et al. \cite{Kristian_Zaman_Tenoyo_Jodhinata_2024}, we do not plan to use Convolutional Neural Networks (CNNs) as a backbone for our approach. They used MobileNetV2 and MobileNetV1, which are CNN-based, for the fretboard detection and a Deep CNN for the chord classification.
-=======
 Previous work 
->>>>>>> 06d2cf35
 
 What is the required computational budget for the training/analysis? (E.g. are you planning on using pretrained backbones?)
 
