--- conflicted
+++ resolved
@@ -106,15 +106,8 @@
 
 Why can the proposed method / analysis solve your problem?
 
-<<<<<<< HEAD
 As we're using state-of-the-art models, we expect to achieve better results than the previous work. Furthermore, by including the \emph{seamless audio generation model}, we aim to provide a more complete solution to the problem of automatic chord recognition.
-=======
-Since the original video frames may be of different view points, orientations or environments,
-preprocessing the image with a fretboard detection model will help to standardize the input for the chord classification model.
-Though the visual transformer model has been shown to have ability to capture feature with a relatively small patch size,
-in our case, the fretboard cropping step will help us to focus on the finger positions with more details and reduce computational cost as well.
-
->>>>>>> 06d2cf35
+Since the original video frames may be of different view points, orientations or environments, preprocessing the image with a fretboard detection model will help to standardize the input for the chord classification model.Though the visual transformer model has been shown to have ability to capture feature with a relatively small patch size, in our case, the fretboard cropping step will help us to focus on the finger positions with more details and reduce computational cost as well.
 
 What are the main differences between your method and existing methods (if applicable)?
 Previous work 
